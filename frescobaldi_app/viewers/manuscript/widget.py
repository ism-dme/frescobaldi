# This file is part of the Frescobaldi project, http://www.frescobaldi.org/
#
# Copyright (c) 2008 - 2014 by Wilbert Berendsen
#
# This program is free software; you can redistribute it and/or
# modify it under the terms of the GNU General Public License
# as published by the Free Software Foundation; either version 2
# of the License, or (at your option) any later version.
#
# This program is distributed in the hope that it will be useful,
# but WITHOUT ANY WARRANTY; without even the implied warranty of
# MERCHANTABILITY or FITNESS FOR A PARTICULAR PURPOSE.  See the
# GNU General Public License for more details.
#
# You should have received a copy of the GNU General Public License
# along with this program; if not, write to the Free Software
# Foundation, Inc., 51 Franklin St, Fifth Floor, Boston, MA  02110-1301  USA
# See http://www.gnu.org/licenses/ for more information.

"""
The Manuscript viewer panel widget.
"""

from __future__ import unicode_literals

import os
import weakref

from PyQt4.QtCore import *
from PyQt4.QtGui import *

import app
import sessions
import userguide.util
import icons
try:
    import popplerqt4
except ImportError:
    pass

import viewers
from viewers import documents
from . import contextmenu

class Widget(viewers.popplerwidget.AbstractPopplerView):
    def __init__(self, dockwidget):

        self._ctxMenuClass = contextmenu.ManuscriptViewerContextMenu
        super(Widget, self).__init__(dockwidget, "manuscriptview")


        self.helpButton = QToolButton(
            icon = icons.get("help-contents"),
            autoRaise = True,
            clicked = lambda: userguide.show("manuscript"))

        ac = self.actionCollection = self.parent().actionCollection
        ac.manuscript_open.triggered.connect(self.openManuscripts)
        ac.manuscript_close.triggered.connect(self.closeManuscript)
        ac.manuscript_close_other.triggered.connect(self.closeOtherManuscripts)
        ac.manuscript_close_all.triggered.connect(self.closeAllManuscripts)
        ac.music_document_select.documentsMissing.connect(self.reportMissingManuscripts)

        t = self.toolbar()
        t.addWidget(self.helpButton)
        t.addAction(ac.manuscript_open)
        t.addAction(ac.manuscript_close)
        t.addAction(ac.music_document_select)
        t.addAction(ac.music_print)
        t.addSeparator()
        t.addAction(ac.music_zoom_in)
        t.addAction(ac.music_zoom_combo)
        t.addAction(ac.music_zoom_out)
        t.addSeparator()
        t.addAction(ac.music_prev_page)
        t.addAction(ac.music_pager)
        t.addAction(ac.music_next_page)


        app.translateUI(self)
        userguide.openWhatsThis(self)

        app.sessionChanged.connect(self.slotSessionChanged)

    def translateUI(self):
        self.setWhatsThis(_(
            "<p>The Manuscript Viewer displays an original manuscript " +
            "one is copying from.</p>\n"
            "<p>See {link} for more information.</p>").format(link=
                userguide.util.format_link("manuscript")))

    def openDocument(self, doc):
        """Opens a documents.Document instance."""
        try:
            super(Widget, self).openDocument(doc)
        except OSError:
            # remove manuscript if it can't be opened
            mds = self.actionCollection.music_document_select
            mds.removeManuscript(doc)

    def slotSessionChanged(self, name):
        if name:
            # will be reset upon the resize event (happening later)
            self.view._inSessionChange = True
            if not sessions._creatingSession:
                # new session will be a copy of the current one
                self.closeAllManuscripts()
            session = sessions.sessionGroup(name)
            manuscripts = session.value("manuscripts", "")
            active_manuscript = session.value("active-manuscript", "")
            if manuscripts:
                ds = self.actionCollection.music_document_select
                ds.loadManuscripts(manuscripts, active_manuscript, True)
                self.view.setPosition(session.value("active-manuscript-position", (0, 0, 0)), True)

    def closeManuscript(self):
        """ Close current manuscript. """
        mds = self.actionCollection.music_document_select
        mds.removeManuscript(self._currentDocument)
        if len(mds._documents) == 0:
            self.view.clear()

    def closeOtherManuscripts(self):
        """Close all manuscripts except the one currently opened"""
        mds = self.actionCollection.music_document_select
        mds.removeOtherManuscripts(self._currentDocument)

    def closeAllManuscripts(self):
        """Close all opened manuscripts"""
        mds = self.actionCollection.music_document_select
        mds.removeAllManuscripts()
        self.view.clear()

    def openManuscripts(self):
        """ Displays an open dialog to open a manuscript PDF. """
        caption = app.caption(_("dialog title", "Open Manuscript(s)"))
        directory = app.basedir()

        current_ms = self._currentDocument
        current_manuscript_document = current_ms.filename() if current_ms else None
        current_editor_document = self.parent().mainwindow().currentDocument().url().toLocalFile()
        directory = os.path.dirname(current_manuscript_document or current_editor_document or app.basedir())
        filenames = QFileDialog().getOpenFileNames(self, caption, directory, '*.pdf',)
        if filenames:
            self.actionCollection.music_document_select.loadManuscripts(filenames, filenames[-1])

<<<<<<< HEAD
    def reportMissingManuscripts(self, missing):
        """Report missing manuscript files when restoring a session."""
        report_msg = (_('The following file/s are/is missing and could not be loaded ' +
                     'when restoring a session:\n\n'))
        QMessageBox.warning(self, (_("Missing manuscript files")),
                                    report_msg + '\n'.join(missing))
=======
    def slotShowDocument(self):
        """Bring the document to front that was selected from the context menu"""
        # TODO: Probably this has to go to the base class
        doc_filename = self.sender().checkedAction()._document_filename
        self.actionCollection.music_document_select.setActiveDocument(doc_filename)
>>>>>>> 01a7f6a9
<|MERGE_RESOLUTION|>--- conflicted
+++ resolved
@@ -144,17 +144,15 @@
         if filenames:
             self.actionCollection.music_document_select.loadManuscripts(filenames, filenames[-1])
 
-<<<<<<< HEAD
     def reportMissingManuscripts(self, missing):
         """Report missing manuscript files when restoring a session."""
         report_msg = (_('The following file/s are/is missing and could not be loaded ' +
                      'when restoring a session:\n\n'))
         QMessageBox.warning(self, (_("Missing manuscript files")),
                                     report_msg + '\n'.join(missing))
-=======
+
     def slotShowDocument(self):
         """Bring the document to front that was selected from the context menu"""
         # TODO: Probably this has to go to the base class
         doc_filename = self.sender().checkedAction()._document_filename
-        self.actionCollection.music_document_select.setActiveDocument(doc_filename)
->>>>>>> 01a7f6a9
+        self.actionCollection.music_document_select.setActiveDocument(doc_filename)